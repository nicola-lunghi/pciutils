# Makefile for The PCI Utilities
# (c) 1998--2007 Martin Mares <mj@ucw.cz>

OPT=-O2
CFLAGS=$(OPT) -Wall -W -Wno-parentheses -Wstrict-prototypes -Wmissing-prototypes

<<<<<<< HEAD
VERSION=2.2.5-net1
DATE=2007-02-13
=======
VERSION=2.2.9
DATE=2007-11-06
>>>>>>> d26b5378

PREFIX=/usr/local
SBINDIR=$(PREFIX)/sbin
SHAREDIR=$(PREFIX)/share
IDSDIR=$(SHAREDIR)
MANDIR:=$(shell if [ -d $(PREFIX)/share/man ] ; then echo $(PREFIX)/share/man ; else echo $(PREFIX)/man ; fi)
INCDIR=$(PREFIX)/include
LIBDIR=$(PREFIX)/lib
PKGCFDIR=$(LIBDIR)/pkgconfig
INSTALL=install
DIRINSTALL=install -d
AR=ar
RANLIB=ranlib
PCILIB=lib/libpci.a
PCILIBPC=lib/libpci.pc
PCIINC=lib/config.h lib/header.h lib/pci.h lib/types.h lib/sysdep.h
PCIINC_INS=lib/config.h lib/header.h lib/pci.h lib/types.h

-include lib/config.mk

HOST=
RELEASE=

export

all: $(PCILIB) lspci setpci lspci.8 setpci.8 update-pciids update-pciids.8 $(PCI_IDS)

$(PCILIB): $(PCIINC) force
	$(MAKE) -C lib all

force:

lib/config.h lib/config.mk:
	cd lib && ./configure "$(IDSDIR)" "$(VERSION)" "$(HOST)" "$(RELEASE)" "$(ZLIB)"

lspci: lspci.o common.o $(PCILIB) /usr/lib/libresolv.a
setpci: setpci.o common.o $(PCILIB) /usr/lib/libresolv.a

lspci.o: lspci.c pciutils.h $(PCIINC)
setpci.o: setpci.c pciutils.h $(PCIINC)
common.o: common.c pciutils.h $(PCIINC)

update-pciids: update-pciids.sh
	sed <$< >$@ "s@^DEST=.*@DEST=$(IDSDIR)/$(PCI_IDS)@;s@^PCI_COMPRESSED_IDS=.*@PCI_COMPRESSED_IDS=$(PCI_COMPRESSED_IDS)@"
	chmod +x $@

%: %.o
	$(CC) $(LDFLAGS) $(TARGET_ARCH) $^ $(LDLIBS) -o $@

%.8: %.man
	M=`echo $(DATE) | sed 's/-01-/-January-/;s/-02-/-February-/;s/-03-/-March-/;s/-04-/-April-/;s/-05-/-May-/;s/-06-/-June-/;s/-07-/-July-/;s/-08-/-August-/;s/-09-/-September-/;s/-10-/-October-/;s/-11-/-November-/;s/-12-/-December-/;s/\(.*\)-\(.*\)-\(.*\)/\3 \2 \1/'` ; sed <$< >$@ "s/@TODAY@/$$M/;s/@VERSION@/pciutils-$(VERSION)/;s#@IDSDIR@#$(IDSDIR)#"

clean:
	rm -f `find . -name "*~" -o -name "*.[oa]" -o -name "\#*\#" -o -name TAGS -o -name core -o -name "*.orig"`
	rm -f update-pciids lspci setpci lib/config.* lib/example *.8 pci.ids.* lib/*.pc
	rm -rf maint/dist

distclean: clean

install: all
# -c is ignored on Linux, but required on FreeBSD
	$(DIRINSTALL) -m 755 $(DESTDIR)$(SBINDIR) $(DESTDIR)$(IDSDIR) $(DESTDIR)$(MANDIR)/man8
	$(INSTALL) -c -m 755 -s lspci setpci $(DESTDIR)$(SBINDIR)
	$(INSTALL) -c -m 755 update-pciids $(DESTDIR)$(SBINDIR)
	$(INSTALL) -c -m 644 $(PCI_IDS) $(DESTDIR)$(IDSDIR)
	$(INSTALL) -c -m 644 lspci.8 setpci.8 update-pciids.8 $(DESTDIR)$(MANDIR)/man8

install-lib: $(PCIINC_INS) $(PCILIB) $(PCILIBPC)
	$(DIRINSTALL) -m 755 $(DESTDIR)$(INCDIR)/pci $(DESTDIR)$(LIBDIR) $(DESTDIR)$(PKGCFDIR)
	$(INSTALL) -c -m 644 $(PCIINC_INS) $(DESTDIR)$(INCDIR)/pci
	$(INSTALL) -c -m 644 $(PCILIB) $(DESTDIR)$(LIBDIR)
	$(INSTALL) -c -m 644 $(PCILIBPC) $(DESTDIR)$(PKGCFDIR)

uninstall: all
	rm -f $(DESTDIR)$(SBINDIR)/lspci $(DESTDIR)$(SBINDIR)/setpci $(DESTDIR)$(SBINDIR)/update-pciids
	rm -f $(DESTDIR)$(IDSDIR)/$(PCI_IDS)
	rm -f $(DESTDIR)$(MANDIR)/man8/lspci.8 $(DESTDIR)$(MANDIR)/man8/setpci.8 $(DESTDIR)$(MANDIR)/man8/update-pciids.8

pci.ids.gz: pci.ids
	gzip -9 <$< >$@

.PHONY: all clean distclean install uninstall force<|MERGE_RESOLUTION|>--- conflicted
+++ resolved
@@ -1,16 +1,11 @@
 # Makefile for The PCI Utilities
-# (c) 1998--2007 Martin Mares <mj@ucw.cz>
+# (c) 1998--2008 Martin Mares <mj@ucw.cz>
 
 OPT=-O2
 CFLAGS=$(OPT) -Wall -W -Wno-parentheses -Wstrict-prototypes -Wmissing-prototypes
 
-<<<<<<< HEAD
-VERSION=2.2.5-net1
-DATE=2007-02-13
-=======
-VERSION=2.2.9
-DATE=2007-11-06
->>>>>>> d26b5378
+VERSION=2.2.9-net1
+DATE=2008-02-11
 
 PREFIX=/usr/local
 SBINDIR=$(PREFIX)/sbin
